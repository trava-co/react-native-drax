--- conflicted
+++ resolved
@@ -115,14 +115,10 @@
 	// Maintain cache of reordered list indexes until data updates.
 	const [originalIndexes, setOriginalIndexes] = useState<number[]>([]);
 
-<<<<<<< HEAD
 	// Maintain the index the item is currently dragged to
 	const draggedToIndex = useRef<number | undefined>(undefined);
 
-	// Adjust measurements and shift value arrays as item count changes.
-=======
 	// Adjust measurements, registrations, and shift value arrays as item count changes.
->>>>>>> a2fa99b7
 	useEffect(
 		() => {
 			const itemMeasurements = itemMeasurementsRef.current;
